# Copyright (c) Facebook, Inc. and its affiliates. All rights reserved.
#
# This source code is licensed under the BSD license found in the
# LICENSE file in the root directory of this source tree.


<<<<<<< HEAD
from .coo_tensor import SparseCOOTensor  # noqa: F401
=======
from .blocksparse_tensor import BlockSparseTensor  # noqa: F401
>>>>>>> b160b050
from .csr_tensor import SparseCSRTensor  # noqa: F401<|MERGE_RESOLUTION|>--- conflicted
+++ resolved
@@ -4,9 +4,6 @@
 # LICENSE file in the root directory of this source tree.
 
 
-<<<<<<< HEAD
+from .blocksparse_tensor import BlockSparseTensor  # noqa: F401
 from .coo_tensor import SparseCOOTensor  # noqa: F401
-=======
-from .blocksparse_tensor import BlockSparseTensor  # noqa: F401
->>>>>>> b160b050
 from .csr_tensor import SparseCSRTensor  # noqa: F401